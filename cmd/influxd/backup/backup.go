// Package backup implements both the backup and export subcommands for the influxd command.
package backup

import (
	"encoding/binary"
	"encoding/json"
	"errors"
	"flag"
	"fmt"
	"io"
	"log"
	"os"
	"path/filepath"
	"strconv"
	"time"

	"compress/gzip"
	"github.com/influxdata/influxdb/cmd/influxd/backup_util"
	"github.com/influxdata/influxdb/services/snapshotter"
	"github.com/influxdata/influxdb/tcp"
<<<<<<< HEAD
	"github.com/influxdata/influxdb/tsdb"
)

const (
	// Suffix is a suffix added to the backup while it's in-process.
	Suffix = ".pending"

	// Metafile is the base name given to the metastore backups.
	Metafile = "meta"

	// BackupFilePattern is the beginning of the pattern for a backup
	// file. They follow the scheme <database>.<retention>.<shardID>.<increment>
	BackupFilePattern = "%s.%s.%05d"
=======
	"io/ioutil"
>>>>>>> a0b2195d
)

// Command represents the program execution for "influxd backup".
type Command struct {
	// The logger passed to the ticker during execution.
	StdoutLogger *log.Logger
	StderrLogger *log.Logger

	// Standard input/output, overridden for testing.
	Stderr io.Writer
	Stdout io.Writer

	host            string
	path            string
	database        string
	retentionPolicy string
	shardID         string

	isBackup bool
	since    time.Time
	start    time.Time
	end      time.Time

	enterprise         bool
	manifest           backup_util.Manifest
	enterpriseFileBase string
}

// NewCommand returns a new instance of Command with default settings.
func NewCommand() *Command {
	return &Command{
		Stderr: os.Stderr,
		Stdout: os.Stdout,
	}
}

// Run executes the program.
func (cmd *Command) Run(args ...string) error {
	// Set up logger.
	cmd.StdoutLogger = log.New(cmd.Stdout, "", log.LstdFlags)
	cmd.StderrLogger = log.New(cmd.Stderr, "", log.LstdFlags)

	// Parse command line arguments.
	err := cmd.parseFlags(args)
	if err != nil {
		return err
	}

	if cmd.shardID != "" {
		// always backup the metastore
		if err := cmd.backupMetastore(); err != nil {
			return err
		}
		err = cmd.backupShard(cmd.database, cmd.retentionPolicy, cmd.shardID)

	} else if cmd.retentionPolicy != "" {
		// always backup the metastore
		if err := cmd.backupMetastore(); err != nil {
			return err
		}
		err = cmd.backupRetentionPolicy()
	} else if cmd.database != "" {
		// always backup the metastore
		if err := cmd.backupMetastore(); err != nil {
			return err
		}
		err = cmd.backupDatabase()
	} else {
		// always backup the metastore
		if err := cmd.backupMetastore(); err != nil {
			return err
		}

		cmd.StdoutLogger.Println("No database, retention policy or shard ID given. Full meta store backed up.")
		if cmd.enterprise {
			cmd.StdoutLogger.Println("Backing up all databases in enterprise format")
			if err := cmd.backupDatabase(); err != nil {
				cmd.StderrLogger.Printf("backup failed: %v", err)
				return err
			}

		}

	}

	if cmd.enterprise {
		cmd.manifest.Platform = "OSS"
		filename := cmd.enterpriseFileBase + ".manifest"
		if err := cmd.manifest.Save(filepath.Join(cmd.path, filename)); err != nil {
			cmd.StderrLogger.Printf("manifest save failed: %v", err)
			return err
		}
	}

	if err != nil {
		cmd.StderrLogger.Printf("backup failed: %v", err)
		return err
	}
	cmd.StdoutLogger.Println("backup complete")

	return nil
}

// parseFlags parses and validates the command line arguments into a request object.
func (cmd *Command) parseFlags(args []string) (err error) {
	fs := flag.NewFlagSet("", flag.ContinueOnError)

	fs.StringVar(&cmd.host, "host", "localhost:8088", "")
	fs.StringVar(&cmd.database, "database", "", "")
	fs.StringVar(&cmd.retentionPolicy, "retention", "", "")
	fs.StringVar(&cmd.shardID, "shard", "", "")
	var sinceArg string
	var startArg string
	var endArg string
	fs.StringVar(&sinceArg, "since", "", "")
	fs.StringVar(&startArg, "start", "", "")
	fs.StringVar(&endArg, "end", "", "")
	fs.BoolVar(&cmd.enterprise, "enterprise", false, "")

	fs.SetOutput(cmd.Stderr)
	fs.Usage = cmd.printUsage

	err = fs.Parse(args)
	if err != nil {
		return err
	}

	// for enterprise saving, if needed
	cmd.enterpriseFileBase = time.Now().UTC().Format(backup_util.EnterpriseFileNamePattern)

	// if startArg and endArg are unspecified, then assume we are doing a full backup of the DB
	cmd.isBackup = startArg == "" && endArg == ""

	if sinceArg != "" {
		cmd.since, err = time.Parse(time.RFC3339, sinceArg)
		if err != nil {
			return err
		}
	}
	if startArg != "" {
		if cmd.isBackup {
			return errors.New("backup command uses one of -since or -start/-end")
		}
		cmd.start, err = time.Parse(time.RFC3339, startArg)
		if err != nil {
			return err
		}
	}

	if endArg != "" {
		if cmd.isBackup {
			return errors.New("backup command uses one of -since or -start/-end")
		}
		cmd.end, err = time.Parse(time.RFC3339, endArg)
		if err != nil {
			return err
		}

		// start should be < end
		if !cmd.start.Before(cmd.end) {
			return errors.New("start date must be before end date")
		}
	}

	// Ensure that only one arg is specified.
	if fs.NArg() != 1 {
		return errors.New("Exactly one backup path is required.")
	}
	cmd.path = fs.Arg(0)

	err = os.MkdirAll(cmd.path, 0700)

	return err
}

func (cmd *Command) backupShard(db, rp, sid string) error {
	reqType := snapshotter.RequestShardBackup
	if !cmd.isBackup {
		reqType = snapshotter.RequestShardExport
	}

	id, err := strconv.ParseUint(sid, 10, 64)
	if err != nil {
		return err
	}

	shardArchivePath, err := cmd.nextPath(filepath.Join(cmd.path, fmt.Sprintf(backup_util.BackupFilePattern, db, rp, id)))
	if err != nil {
		return err
	}

	cmd.StdoutLogger.Printf("backing up db=%v rp=%v shard=%v to %s since %s",
		db, rp, sid, shardArchivePath, cmd.since)

	req := &snapshotter.Request{
		Type:                  reqType,
		BackupDatabase:        db,
		BackupRetentionPolicy: rp,
		ShardID:               id,
		Since:                 cmd.since,
		ExportStart:           cmd.start,
		ExportEnd:             cmd.end,
	}

	// TODO: verify shard backup data
	err = cmd.downloadAndVerify(req, shardArchivePath, nil)

	if err != nil {
		return err
	}

	if cmd.enterprise {
		f, err := os.Open(shardArchivePath)
		defer f.Close()
		defer os.Remove(shardArchivePath)

		filePrefix := cmd.enterpriseFileBase + ".s" + sid
		filename := filePrefix + ".tar.gz"
		out, err := os.OpenFile(filepath.Join(cmd.path, filename), os.O_CREATE|os.O_RDWR, 0600)

		zw := gzip.NewWriter(out)
		zw.Name = filePrefix + ".tar"

		cw := backup_util.CountingWriter{Writer: zw}

		_, err = io.Copy(&cw, f)
		if err != nil {
			if err := zw.Close(); err != nil {
				return err
			}

			if err := out.Close(); err != nil {
				return err
			}
			return err
		}

		shardid, err := strconv.ParseUint(sid, 10, 64)
		if err != nil {
			if err := zw.Close(); err != nil {
				return err
			}

			if err := out.Close(); err != nil {
				return err
			}
			return err
		}
		cmd.manifest.Files = append(cmd.manifest.Files, backup_util.Entry{
			Database:     db,
			Policy:       rp,
			ShardID:      shardid,
			FileName:     filename,
			Size:         cw.Total,
			LastModified: 0,
		})

		if err := zw.Close(); err != nil {
			return err
		}

		if err := out.Close(); err != nil {
			return err
		}
	}
	return nil

}

<<<<<<< HEAD
// backupSeriesFile will write a tar archive of the series file for the database.
func (cmd *Command) backupSeriesFile() error {
	seriesFileArchivePath, err := cmd.nextPath(filepath.Join(cmd.path, tsdb.SeriesFileName))
	if err != nil {
		return err
	}

	cmd.StdoutLogger.Printf("backing up series file to %s", seriesFileArchivePath)
	req := &snapshotter.Request{
		Type:     snapshotter.RequestSeriesFileBackup,
		Database: cmd.database,
	}
	return cmd.downloadAndVerify(req, seriesFileArchivePath, nil)
}

// backupDatabase will request the database information from the server and then backup the metastore and
// every shard in every retention policy in the database. Each shard will be written to a separate tar.
func (cmd *Command) backupDatabase(since time.Time) error {
	cmd.StdoutLogger.Printf("backing up db=%s since %s", cmd.database, since)
=======
// backupDatabase will request the database information from the server and then backup
// every shard in every retention policy in the database. Each shard will be written to a separate file.
func (cmd *Command) backupDatabase() error {
	cmd.StdoutLogger.Printf("backing up db=%s", cmd.database)
>>>>>>> a0b2195d

	req := &snapshotter.Request{
		Type:           snapshotter.RequestDatabaseInfo,
		BackupDatabase: cmd.database,
	}

	response, err := cmd.requestInfo(req)
	if err != nil {
		return err
	}

	return cmd.backupResponsePaths(response)
}

// backupRetentionPolicy will request the retention policy information from the server and then backup
// every shard in the retention policy. Each shard will be written to a separate file.
func (cmd *Command) backupRetentionPolicy() error {
	cmd.StdoutLogger.Printf("backing up rp=%s since %s", cmd.retentionPolicy, cmd.since)

	req := &snapshotter.Request{
		Type:                  snapshotter.RequestRetentionPolicyInfo,
		BackupDatabase:        cmd.database,
		BackupRetentionPolicy: cmd.retentionPolicy,
	}

	response, err := cmd.requestInfo(req)
	if err != nil {
		return err
	}

	return cmd.backupResponsePaths(response)
}

// backupResponsePaths will backup all shards identified by shard paths in the response struct
func (cmd *Command) backupResponsePaths(response *snapshotter.Response) error {

	// loop through the returned paths and back up each shard
	for _, path := range response.Paths {
		db, rp, id, err := backup_util.DBRetentionAndShardFromPath(path)
		if err != nil {
			return err
		}

		err = cmd.backupShard(db, rp, id)

		if err != nil {
			return err
		}
	}

	if err := cmd.backupSeriesFile(); err != nil {
		return err
	}

	return nil
}

// backupMetastore will backup the whole metastore on the host to the backup path
// if useDB is non-empty, it will backup metadata only for the named database.
func (cmd *Command) backupMetastore() error {
	metastoreArchivePath, err := cmd.nextPath(filepath.Join(cmd.path, backup_util.Metafile))
	if err != nil {
		return err
	}

	cmd.StdoutLogger.Printf("backing up metastore to %s", metastoreArchivePath)

	req := &snapshotter.Request{
		Type: snapshotter.RequestMetastoreBackup,
	}

	err = cmd.downloadAndVerify(req, metastoreArchivePath, func(file string) error {
		f, err := os.Open(file)
		if err != nil {
			return err
		}
		defer f.Close()

		var magicByte [8]byte
		n, err := io.ReadFull(f, magicByte[:])
		if err != nil {
			return err
		}

		if n < 8 {
			return errors.New("Not enough bytes data to verify")
		}

		magic := binary.BigEndian.Uint64(magicByte[:])
		if magic != snapshotter.BackupMagicHeader {
			cmd.StderrLogger.Println("Invalid metadata blob, ensure the metadata service is running (default port 8088)")
			return errors.New("invalid metadata received")
		}

		return nil
	})

	if err != nil {
		return err
	}

	if cmd.enterprise {
		metaBytes, err := backup_util.GetMetaBytes(metastoreArchivePath)
		defer os.Remove(metastoreArchivePath)
		if err != nil {
			return err
		}
		filename := cmd.enterpriseFileBase + ".meta"
		if err := ioutil.WriteFile(filepath.Join(cmd.path, filename), metaBytes, 0644); err != nil {
			fmt.Fprintln(cmd.Stdout, "Error.")
			return err
		}

		cmd.manifest.Meta.FileName = filename
		cmd.manifest.Meta.Size = int64(len(metaBytes))
	}

	return nil
}

// nextPath returns the next file to write to.
func (cmd *Command) nextPath(path string) (string, error) {
	// Iterate through incremental files until one is available.
	for i := 0; ; i++ {
		s := fmt.Sprintf(path+".%02d", i)
		if _, err := os.Stat(s); os.IsNotExist(err) {
			return s, nil
		} else if err != nil {
			return "", err
		}
	}
}

// downloadAndVerify will download either the metastore or shard to a temp file and then
// rename it to a good backup file name after complete
func (cmd *Command) downloadAndVerify(req *snapshotter.Request, path string, validator func(string) error) error {
<<<<<<< HEAD

	tmppath := path + Suffix
=======
	tmppath := path + backup_util.Suffix
>>>>>>> a0b2195d
	if err := cmd.download(req, tmppath); err != nil {
		return err
	}

	if validator != nil {
		if err := validator(tmppath); err != nil {
			if rmErr := os.Remove(tmppath); rmErr != nil {
				cmd.StderrLogger.Printf("Error cleaning up temporary file: %v", rmErr)
			}
			return err
		}
	}

	f, err := os.Stat(tmppath)
	if err != nil {
		return err
	}

	// There was nothing downloaded, don't create an empty backup file.
	if f.Size() == 0 {
		return os.Remove(tmppath)
	}

	// Rename temporary file to final path.
	if err := os.Rename(tmppath, path); err != nil {
		return fmt.Errorf("rename: %s", err)
	}

	return nil
}

// download downloads a snapshot of either the metastore or a shard from a host to a given path.
func (cmd *Command) download(req *snapshotter.Request, path string) error {
	// Create local file to write to.
	f, err := os.Create(path)
	if err != nil {
		return fmt.Errorf("open temp file: %s", err)
	}
	defer f.Close()

	for i := 0; i < 10; i++ {
		if err = func() error {
			// Connect to snapshotter service.
			conn, err := tcp.Dial("tcp", cmd.host, snapshotter.MuxHeader)
			if err != nil {
				return err
			}
			defer conn.Close()

			_, err = conn.Write([]byte{byte(req.Type)})
			if err != nil {
				return err
			}

			// Write the request
			if err := json.NewEncoder(conn).Encode(req); err != nil {
				return fmt.Errorf("encode snapshot request: %s", err)
			}

			// Read snapshot from the connection
			if n, err := io.Copy(f, conn); err != nil || n == 0 {
				return fmt.Errorf("copy backup to file: err=%v, n=%d", err, n)
			}
			return nil
		}(); err == nil {
			break
		} else if err != nil {
			cmd.StderrLogger.Printf("Download shard %v failed %s.  Retrying (%d)...\n", req.ShardID, err, i)
			time.Sleep(time.Second)
		}
	}

	return err
}

// requestInfo will request the database or retention policy information from the host
func (cmd *Command) requestInfo(request *snapshotter.Request) (*snapshotter.Response, error) {
	// Connect to snapshotter service.
	var r snapshotter.Response
	conn, err := tcp.Dial("tcp", cmd.host, snapshotter.MuxHeader)
	if err != nil {
		return nil, err
	}
	defer conn.Close()
	_, err = conn.Write([]byte{byte(request.Type)})
	if err != nil {
		return &r, err
	}

	// Write the request
	if err := json.NewEncoder(conn).Encode(request); err != nil {
		return nil, fmt.Errorf("encode snapshot request: %s", err)
	}

	// Read the response

	if err := json.NewDecoder(conn).Decode(&r); err != nil {
		return nil, err
	}

	return &r, nil
}

// printUsage prints the usage message to STDERR.
func (cmd *Command) printUsage() {
	fmt.Fprintf(cmd.Stdout, `Downloads a file level age-based snapshot of a data node and saves it to disk.

Usage: influxd backup [flags] PATH

    -host <host:port>
            The host to connect to snapshot. Defaults to 127.0.0.1:8088.
    -database <name>
            The database to backup.
    -retention <name>
            Optional. The retention policy to backup.
    -shard <id>
            Optional. The shard id to backup. If specified, retention is required.
    -since <2015-12-24T08:12:23Z>
            Optional. Do an incremental backup since the passed in RFC3339
            formatted time.  Not compatible with -start or -end.
	-start <2015-12-24T08:12:23Z>
            All points earlier than this time stamp will be excluded from the export. Not compatible with -since.
	-end <2015-12-24T08:12:23Z>
            All points later than this time stamp will be excluded from the export. Not compatible with -since.
	-enterprise
	        Generate backup files in the format used for influxdb enterprise.

`)

}<|MERGE_RESOLUTION|>--- conflicted
+++ resolved
@@ -2,23 +2,23 @@
 package backup
 
 import (
+	"compress/gzip"
 	"encoding/binary"
 	"encoding/json"
 	"errors"
 	"flag"
 	"fmt"
 	"io"
+	"io/ioutil"
 	"log"
 	"os"
 	"path/filepath"
 	"strconv"
 	"time"
 
-	"compress/gzip"
 	"github.com/influxdata/influxdb/cmd/influxd/backup_util"
 	"github.com/influxdata/influxdb/services/snapshotter"
 	"github.com/influxdata/influxdb/tcp"
-<<<<<<< HEAD
 	"github.com/influxdata/influxdb/tsdb"
 )
 
@@ -32,9 +32,6 @@
 	// BackupFilePattern is the beginning of the pattern for a backup
 	// file. They follow the scheme <database>.<retention>.<shardID>.<increment>
 	BackupFilePattern = "%s.%s.%05d"
-=======
-	"io/ioutil"
->>>>>>> a0b2195d
 )
 
 // Command represents the program execution for "influxd backup".
@@ -304,7 +301,6 @@
 
 }
 
-<<<<<<< HEAD
 // backupSeriesFile will write a tar archive of the series file for the database.
 func (cmd *Command) backupSeriesFile() error {
 	seriesFileArchivePath, err := cmd.nextPath(filepath.Join(cmd.path, tsdb.SeriesFileName))
@@ -314,22 +310,16 @@
 
 	cmd.StdoutLogger.Printf("backing up series file to %s", seriesFileArchivePath)
 	req := &snapshotter.Request{
-		Type:     snapshotter.RequestSeriesFileBackup,
-		Database: cmd.database,
+		Type:           snapshotter.RequestSeriesFileBackup,
+		BackupDatabase: cmd.database,
 	}
 	return cmd.downloadAndVerify(req, seriesFileArchivePath, nil)
 }
 
-// backupDatabase will request the database information from the server and then backup the metastore and
-// every shard in every retention policy in the database. Each shard will be written to a separate tar.
-func (cmd *Command) backupDatabase(since time.Time) error {
-	cmd.StdoutLogger.Printf("backing up db=%s since %s", cmd.database, since)
-=======
 // backupDatabase will request the database information from the server and then backup
 // every shard in every retention policy in the database. Each shard will be written to a separate file.
 func (cmd *Command) backupDatabase() error {
 	cmd.StdoutLogger.Printf("backing up db=%s", cmd.database)
->>>>>>> a0b2195d
 
 	req := &snapshotter.Request{
 		Type:           snapshotter.RequestDatabaseInfo,
@@ -466,12 +456,7 @@
 // downloadAndVerify will download either the metastore or shard to a temp file and then
 // rename it to a good backup file name after complete
 func (cmd *Command) downloadAndVerify(req *snapshotter.Request, path string, validator func(string) error) error {
-<<<<<<< HEAD
-
-	tmppath := path + Suffix
-=======
 	tmppath := path + backup_util.Suffix
->>>>>>> a0b2195d
 	if err := cmd.download(req, tmppath); err != nil {
 		return err
 	}
